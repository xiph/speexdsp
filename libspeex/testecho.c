--- conflicted
+++ resolved
@@ -31,32 +31,20 @@
    ref_fd  = fopen(argv[1],  "rb");
    e_fd    = fopen(argv[3], "wb");
 
-<<<<<<< HEAD
-   st = mc_echo_state_init(NN, TAIL, 1, 1);
-   den = speex_preprocess_state_init(NN, 8000);
-   int tmp = 8000;
-   mc_echo_ctl(st, SPEEX_ECHO_SET_SAMPLING_RATE, &tmp);
-=======
-   st = speex_echo_state_init(NN, TAIL);
+   st = speex_echo_state_init(NN, TAIL, 1, 1);
    den = speex_preprocess_state_init(NN, sampleRate);
    speex_echo_ctl(st, SPEEX_ECHO_SET_SAMPLING_RATE, &sampleRate);
->>>>>>> 37657c2b
    speex_preprocess_ctl(den, SPEEX_PREPROCESS_SET_ECHO_STATE, st);
 
    while (!feof(ref_fd) && !feof(echo_fd))
    {
-<<<<<<< HEAD
-      read(echo_fd, echo_buf, NN*2);
-      mc_echo_cancellation(st, ref_buf, echo_buf, e_buf);
-=======
       fread(ref_buf, sizeof(short), NN, ref_fd);
       fread(echo_buf, sizeof(short), NN, echo_fd);
       speex_echo_cancellation(st, ref_buf, echo_buf, e_buf);
->>>>>>> 37657c2b
       speex_preprocess_run(den, e_buf);
       fwrite(e_buf, sizeof(short), NN, e_fd);
    }
-   mc_echo_state_destroy(st);
+   speex_echo_state_destroy(st);
    speex_preprocess_state_destroy(den);
    fclose(e_fd);
    fclose(echo_fd);
